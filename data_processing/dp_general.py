--- conflicted
+++ resolved
@@ -181,18 +181,12 @@
         if row and isinstance(row, (list, tuple)) and len(row) > 1 and row[0]
     ])
     
-<<<<<<< HEAD
-    if not df_matches.empty and 'match_time' in df_matches.columns:
-        df_matches['match_time'] = df_matches['match_time'].astype('Int64', errors='ignore')  # Convert to nullable integer type
-    
-=======
     if 'match_time' in df_matches.columns:
         df_matches['match_time'] = df_matches['match_time'].astype('Int64', errors='ignore')
     else:
         df_matches['match_time'] = pd.NA  # or a default value
         df_matches['match_time'] = df_matches['match_time'].astype('Int64')
         
->>>>>>> 211b66dd
     df_teams_matches = pd.DataFrame([
         item
         for row in results or [] 
