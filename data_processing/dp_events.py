--- conflicted
+++ resolved
@@ -18,12 +18,8 @@
 from data_processing.dp_general import process_matches, modify_keys, gather_event_details
 
 # db imports
-<<<<<<< HEAD
 from database.db_down_update import gather_event_players
 from database.db_down import gather_league_teams
-=======
-from database.db_down import gather_event_players, gather_league_teams
->>>>>>> 81eba3dc
 
 # Load api keys from .env file
 from dotenv import load_dotenv
@@ -165,11 +161,15 @@
         def safe_parse_ts(value):
             return round(parser.isoparse(value).timestamp()) if value else None
         
+        def safe_parse_ts(value):
+            return round(parser.isoparse(value).timestamp()) if value else None
+        
         rows, event_list = [], []
         for season_data, league_season_data in zip(results, league_seasons_data['payload']): 
             # Get the league season data from the dictionary inside payload where 'id' == season_id
             season_id = league_season_data['id']
             season_number = league_season_data['season_number']
+
 
             for region in season_data['payload']['regions']:
                 region_id = region['id']
@@ -218,6 +218,12 @@
                                     "registration_start": safe_parse_ts(league_season_data.get('registration_start')),
                                     "registration_end": safe_parse_ts(league_season_data.get('registration_end')),
                                     "roster_lock": safe_parse_ts(league_season_data.get('roster_lock_at')),
+                                    "event_banner": league_season_data.get('header_image_url', None),
+                                    "event_start": safe_parse_ts(league_season_data.get('time_start')),
+                                    "event_end": safe_parse_ts(league_season_data.get('time_end')),
+                                    "registration_start": safe_parse_ts(league_season_data.get('registration_start')),
+                                    "registration_end": safe_parse_ts(league_season_data.get('registration_end')),
+                                    "roster_lock": safe_parse_ts(league_season_data.get('roster_lock_at')),
                                     "organizer_id": league_data['payload'].get('organizer_details', {}).get('id', None),
                                     "organizer_name": league_data['payload'].get('organizer_details', {}).get('name', None),
                                     "maps": [map.get('name', None) for map in league_season_data.get('map_pool', [{}])[0].get('maps', [{}]) if map.get('name', None) is not None]
@@ -251,6 +257,7 @@
     team_id: Union[str, List[str]] = "ALL",
     ) -> pd.DataFrame:
     """ Gathers the df_seasons, df_events and df_teams_benelux dataframes"""
+    df_teams_benelux = gather_league_teams(
     df_teams_benelux = gather_league_teams(
         season_number=season_number,
         team_id=team_id
@@ -299,6 +306,9 @@
     # Convert season_number to string for both dataframes before merging
     df_teams_benelux['season_number'] = df_teams_benelux['season_number'].astype(str)
     df_league_team_season_standings['season_number'] = df_league_team_season_standings['season_number'].astype(str)
+    # Convert season_number to string for both dataframes before merging
+    df_teams_benelux['season_number'] = df_teams_benelux['season_number'].astype(str)
+    df_league_team_season_standings['season_number'] = df_league_team_season_standings['season_number'].astype(str)
     df_teams_benelux = df_teams_benelux.merge(
         df_league_team_season_standings,
         on=['team_id', 'season_number'],
@@ -322,6 +332,13 @@
                     list_main_2 = row["players_main_df2"]
                     list_sub_1 = row["players_sub_df1"]
                     list_sub_2 = row["players_sub_df2"]
+
+                    # Case 1: list_main_2 missing or NaN
+                    if list_main_2 is None or (isinstance(list_main_2, float) and pd.isna(list_main_2)):
+                        return (list_main_1, list_sub_1)
+
+                    # Case 2: both are lists
+                    if isinstance(list_main_1, list) and isinstance(list_main_2, list):
 
                     # Case 1: list_main_2 missing or NaN
                     if list_main_2 is None or (isinstance(list_main_2, float) and pd.isna(list_main_2)):
@@ -341,6 +358,12 @@
                         return (list_main_1, list_sub_1)
                     else:
                         return (list_main_2, list_sub_2)
+
+                    # Fallback: if list_main_1 is usable, take it; otherwise fallback to list_main_2
+                    if list_main_1 is not None and not (isinstance(list_main_1, float) and pd.isna(list_main_1)):
+                        return (list_main_1, list_sub_1)
+                    else:
+                        return (list_main_2, list_sub_2)
                 except Exception as e:
                     function_logger.warning(f"Issue choosing players for team {row.get('team_name', 'Unknown')}: {e}")
                     return (row.get("players_main_df1", []), row.get("players_sub_df1", []))
@@ -367,10 +390,7 @@
 
     return df_teams_benelux
 
-<<<<<<< HEAD
-
-=======
->>>>>>> 81eba3dc
+
 async def process_league_team_season_standings(
     team_id, 
     faceit_data_v1: FaceitData_v1) -> list:
